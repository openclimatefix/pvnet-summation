--- conflicted
+++ resolved
@@ -1,12 +1,8 @@
 [bumpversion]
 commit = True
 tag = True
-<<<<<<< HEAD
-current_version = 0.0.1
+current_version = 0.0.2
 message = Bump version: {current_version} → {new_version} [skip ci]
-=======
-current_version = 0.0.2
->>>>>>> dcd4ce22
 
 [bumpversion:file:setup.py]
 search = version="{current_version}"
