"""Utils"""

import matplotlib.pyplot as plt
import pandas as pd
import pylab


def plot_forecasts(y, y_hat, times, batch_idx=None, quantiles=None, y_sum=None):
    """Plot a batch of data and the forecast from that batch"""

    times_utc = times.cpu().numpy().squeeze().astype("datetime64[s]")
    times_utc = [pd.to_datetime(t) for t in times_utc]
    y = y.cpu().numpy()
    y_hat = y_hat.cpu().numpy()
    y_sum = y_sum.cpu().numpy() if (y_sum is not None) else None

    batch_size = y.shape[0]

    fig, axes = plt.subplots(4, 4, figsize=(8, 8))

    for i, ax in enumerate(axes.ravel()):
        if i >= batch_size:
            ax.axis("off")
            continue

<<<<<<< HEAD
        ax.plot(times_utc[i], y[i], marker=".", color="k", label=r"$y$")
        if y_sum is not None:
            ax.plot(
                times_utc[i], y_sum[i], marker=".", linestyle="--", color="k", label=r"$y_{sum}$"
            )

=======
>>>>>>> 8287321b
        if quantiles is None:
            ax.plot(times_utc[i], y_hat[i], marker=".", color="r", label=r"$\hat{y}$")
        else:
            cm = pylab.get_cmap("twilight")
            for nq, q in enumerate(quantiles):
                ax.plot(
                    times_utc[i],
                    y_hat[i, :, nq],
                    color=cm(q),
                    label=r"$\hat{y}$" + f"({q})",
                    alpha=0.7,
                )

        ax.set_title(f"{times_utc[i][0].date()}", fontsize="small")

        xticks = [t for t in times_utc[i] if t.minute == 0][::2]
        ax.set_xticks(ticks=xticks, labels=[f"{t.hour:02}" for t in xticks], rotation=90)
        ax.grid()

    axes[0, 0].legend(loc="best")

    for ax in axes[-1, :]:
        ax.set_xlabel("Time (hour of day)")

    if batch_idx is not None:
        title = f"Normed National output : batch_idx={batch_idx}"
    else:
        title = "Normed National output"
    plt.suptitle(title)
    plt.tight_layout()

    return fig<|MERGE_RESOLUTION|>--- conflicted
+++ resolved
@@ -23,15 +23,13 @@
             ax.axis("off")
             continue
 
-<<<<<<< HEAD
         ax.plot(times_utc[i], y[i], marker=".", color="k", label=r"$y$")
+        
         if y_sum is not None:
             ax.plot(
                 times_utc[i], y_sum[i], marker=".", linestyle="--", color="k", label=r"$y_{sum}$"
             )
 
-=======
->>>>>>> 8287321b
         if quantiles is None:
             ax.plot(times_utc[i], y_hat[i], marker=".", color="r", label=r"$\hat{y}$")
         else:
