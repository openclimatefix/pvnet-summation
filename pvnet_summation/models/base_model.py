"""Base model for all PVNet submodels"""
import logging
from typing import Optional

import lightning.pytorch as pl
import torch
import wandb
from nowcasting_utils.models.loss import WeightedLosses
from pvnet.models.base_model import BaseModel as PVNetBaseModel
from pvnet.models.base_model import PVNetModelHubMixin
from pvnet.models.utils import (
    MetricAccumulator,
    PredAccumulator,
)
from pvnet.optimizers import AbstractOptimizer

from pvnet_summation.utils import plot_forecasts

# from pvnet.models.base_model import BaseModel as PVNetBaseModel


logger = logging.getLogger(__name__)

activities = [torch.profiler.ProfilerActivity.CPU]
if torch.cuda.is_available():
    activities.append(torch.profiler.ProfilerActivity.CUDA)


class BaseModel(PVNetBaseModel):
    """Abtstract base class for PVNet summation submodels"""

    def __init__(
        self,
        model_name: str,
        model_version: Optional[str],
        optimizer: AbstractOptimizer,
        output_quantiles: Optional[list[float]] = None,
    ):
        """Abtstract base class for PVNet summation submodels.

        Args:
            model_name: Model path either locally or on huggingface.
            model_version: Model version if using huggingface. Set to None if using local.
            optimizer (AbstractOptimizer): Optimizer
            output_quantiles: A list of float (0.0, 1.0) quantiles to predict values for. If set to
                None the output is a single value.
        """
        pl.LightningModule.__init__(self)
        PVNetModelHubMixin.__init__(self)
<<<<<<< HEAD

        self.pvnet_model = PVNetBaseModel.from_pretrained(
            model_name,
            revision=model_version,
        )
        self.pvnet_model.requires_grad_(False)
=======
>>>>>>> 8287321b

        self._optimizer = optimizer

        # Model must have lr to allow tuning
        # This setting is only used when lr is tuned with callback
        self.lr = None

        self.forecast_minutes = self.pvnet_model.forecast_minutes
        self.output_quantiles = output_quantiles

        # Number of timestemps for 30 minutely data
        self.forecast_len_30 = self.forecast_minutes // 30

        self.weighted_losses = WeightedLosses(forecast_length=self.forecast_len_30)

        self._accumulated_metrics = MetricAccumulator()
        self._accumulated_y = PredAccumulator()
        self._accumulated_y_hat = PredAccumulator()
        self._accumulated_y_sum = PredAccumulator()
        self._accumulated_times = PredAccumulator()

<<<<<<< HEAD
=======
        self.pvnet_model = PVNetBaseModel.from_pretrained(
            model_name,
            revision=model_version,
        )
        self.pvnet_model.requires_grad_(False)

>>>>>>> 8287321b
    def predict_pvnet_batch(self, batch):
        gsp_batches = []
        for sample in batch:
            preds = self.pvnet_model(sample)
            gsp_batches += [preds]
        return torch.stack(gsp_batches)

<<<<<<< HEAD
    def sum_of_gsps(self, x):
        if self.pvnet_model.use_quantile_regression:
            y_hat = self.pvnet_model._quantiles_to_prediction(x["pvnet_outputs"])
        else:
            y_hat = x["pvnet_outputs"]

        return (y_hat * x["effective_capacity"]).sum(dim=1)

=======
>>>>>>> 8287321b
    @property
    def pvnet_output_shape(self):
        if self.pvnet_model.use_quantile_regression:
            return (317, self.pvnet_model.forecast_len_30, len(self.pvnet_model.output_quantiles))
        else:
            return (317, self.pvnet_model.forecast_len_30)

<<<<<<< HEAD
    def _training_accumulate_log(self, batch_idx, losses, y_hat, y, y_sum, times):
=======
    def _training_accumulate_log(self, batch_idx, losses, y_hat, y, times):
>>>>>>> 8287321b
        """Internal function to accumulate training batches and log results.

        This is used when accummulating grad batches. Should make the variability in logged training
        step metrics indpendent on whether we accumulate N batches of size B or just use a larger
        batch size of N*B with no accumulaion.
        """

        losses = {k: v.detach().cpu() for k, v in losses.items()}
        y_hat = y_hat.detach().cpu()

        self._accumulated_metrics.append(losses)
        self._accumulated_y_hat.append(y_hat)
        self._accumulated_y.append(y)
        self._accumulated_y_sum.append(y_sum)
        self._accumulated_times.append(times)

        if not self.trainer.fit_loop._should_accumulate():
            losses = self._accumulated_metrics.flush()
            y_hat = self._accumulated_y_hat.flush()
            y = self._accumulated_y.flush()
            y_sum = self._accumulated_y_sum.flush()
            times = self._accumulated_times.flush()

            self.log_dict(
                losses,
                on_step=True,
                on_epoch=True,
            )

            # Number of accumulated grad batches
            grad_batch_num = (batch_idx + 1) / self.trainer.accumulate_grad_batches

            # We only create the figure every 8 log steps
            # This was reduced as it was creating figures too often
            if grad_batch_num % (8 * self.trainer.log_every_n_steps) == 0:
                fig = plot_forecasts(
                    y,
                    y_hat,
                    times,
                    batch_idx,
                    quantiles=self.output_quantiles,
                    y_sum=y_sum,
                )
                fig.savefig("latest_logged_train_batch.png")

    def training_step(self, batch, batch_idx):
        """Run training step"""

        y_hat = self.forward(batch)
        y = batch["national_targets"]
        times = batch["times"]
        y_sum = self.sum_of_gsps(batch)

        losses = self._calculate_common_losses(y, y_hat)
        losses = {f"{k}/train": v for k, v in losses.items()}

        self._training_accumulate_log(batch_idx, losses, y_hat, y, y_sum, times)

        if self.use_quantile_regression:
            opt_target = losses["quantile_loss/train"]
        else:
            opt_target = losses["MAE/train"]
        return opt_target

    def validation_step(self, batch: dict, batch_idx):
        """Run validation step"""

        y_hat = self.forward(batch)
        y = batch["national_targets"]
        times = batch["times"]
        y_sum = self.sum_of_gsps(batch)

        losses = self._calculate_common_losses(y, y_hat)
        losses.update(self._calculate_val_losses(y, y_hat))

        logged_losses = {f"{k}/val": v for k, v in losses.items()}

        self.log_dict(
            logged_losses,
            on_step=False,
            on_epoch=True,
        )

        accum_batch_num = batch_idx // self.trainer.accumulate_grad_batches

        if accum_batch_num in [0, 1]:
            # Store these temporarily under self
            if not hasattr(self, "_val_y_hats"):
                self._val_y_hats = PredAccumulator()
                self._val_y = PredAccumulator()
                self._val_y_sum = PredAccumulator()
                self._val_times = PredAccumulator()

            self._val_y_hats.append(y_hat)
            self._val_y.append(y)
            self._val_y_sum.append(y_sum)
            self._val_times.append(times)

            # if batch had accumulated
            if (batch_idx + 1) % self.trainer.accumulate_grad_batches == 0:
                y_hat = self._val_y_hats.flush()
                y = self._val_y.flush()
                y_sum = self._val_y_sum.flush()
                times = self._val_times.flush()

                fig = plot_forecasts(
                    y,
                    y_hat,
                    times,
                    batch_idx,
                    quantiles=self.output_quantiles,
                    y_sum=y_sum,
                )

                self.logger.experiment.log(
                    {
                        f"val_forecast_samples/batch_idx_{accum_batch_num}": wandb.Image(fig),
                    }
                )
                del self._val_y_hats
                del self._val_y
                del self._val_y_sum
                del self._val_times

        return logged_losses

    def test_step(self, batch, batch_idx):
        """Run test step"""

        y_hat = self.forward(batch)
        y = batch["national_targets"]

        losses = self._calculate_common_losses(y, y_hat)
        losses.update(self._calculate_val_losses(y, y_hat))
        losses.update(self._calculate_test_losses(y, y_hat))
        logged_losses = {f"{k}/test": v for k, v in losses.items()}

        self.log_dict(
            logged_losses,
            on_step=False,
            on_epoch=True,
        )

        return logged_losses

    def configure_optimizers(self):
        """Configure the optimizers using learning rate found with LR finder if used"""
        if self.lr is not None:
            # Use learning rate found by learning rate finder callback
            self._optimizer.lr = self.lr
        return self._optimizer(self.parameters())<|MERGE_RESOLUTION|>--- conflicted
+++ resolved
@@ -16,8 +16,6 @@
 
 from pvnet_summation.utils import plot_forecasts
 
-# from pvnet.models.base_model import BaseModel as PVNetBaseModel
-
 
 logger = logging.getLogger(__name__)
 
@@ -47,15 +45,13 @@
         """
         pl.LightningModule.__init__(self)
         PVNetModelHubMixin.__init__(self)
-<<<<<<< HEAD
 
         self.pvnet_model = PVNetBaseModel.from_pretrained(
             model_name,
             revision=model_version,
         )
         self.pvnet_model.requires_grad_(False)
-=======
->>>>>>> 8287321b
+
 
         self._optimizer = optimizer
 
@@ -77,15 +73,6 @@
         self._accumulated_y_sum = PredAccumulator()
         self._accumulated_times = PredAccumulator()
 
-<<<<<<< HEAD
-=======
-        self.pvnet_model = PVNetBaseModel.from_pretrained(
-            model_name,
-            revision=model_version,
-        )
-        self.pvnet_model.requires_grad_(False)
-
->>>>>>> 8287321b
     def predict_pvnet_batch(self, batch):
         gsp_batches = []
         for sample in batch:
@@ -93,7 +80,6 @@
             gsp_batches += [preds]
         return torch.stack(gsp_batches)
 
-<<<<<<< HEAD
     def sum_of_gsps(self, x):
         if self.pvnet_model.use_quantile_regression:
             y_hat = self.pvnet_model._quantiles_to_prediction(x["pvnet_outputs"])
@@ -102,8 +88,6 @@
 
         return (y_hat * x["effective_capacity"]).sum(dim=1)
 
-=======
->>>>>>> 8287321b
     @property
     def pvnet_output_shape(self):
         if self.pvnet_model.use_quantile_regression:
@@ -111,11 +95,7 @@
         else:
             return (317, self.pvnet_model.forecast_len_30)
 
-<<<<<<< HEAD
     def _training_accumulate_log(self, batch_idx, losses, y_hat, y, y_sum, times):
-=======
-    def _training_accumulate_log(self, batch_idx, losses, y_hat, y, times):
->>>>>>> 8287321b
         """Internal function to accumulate training batches and log results.
 
         This is used when accummulating grad batches. Should make the variability in logged training
